--- conflicted
+++ resolved
@@ -1,9 +1,6 @@
-<<<<<<< HEAD
 use backoff::future::retry;
 use backoff::ExponentialBackoff;
 use futures::stream::FuturesUnordered;
-=======
->>>>>>> e9e0b363
 use futures::StreamExt;
 use parity_scale_codec::Encode;
 use std::collections::BTreeSet;
@@ -81,7 +78,6 @@
 
         info!("Piece publishing was successful.");
 
-<<<<<<< HEAD
         Ok(())
     }
 
@@ -111,26 +107,6 @@
             if let Ok(publish_result) = publish_timeout_result {
                 if publish_result.is_ok() {
                     return Ok(());
-=======
-                match result {
-                    Ok(mut stream) => {
-                        if stream.next().await.is_some() {
-                            trace!(%piece_index, ?key, "Piece publishing for a sector succeeded");
-                            break 'attempts;
-                        } else {
-                            trace!(%piece_index, ?key, "Piece publishing for a sector failed");
-                        }
-                    }
-                    Err(error) => {
-                        error!(?error, %piece_index, ?key, "Piece publishing for a sector returned an error");
-
-                        // pause before retrying
-                        sleep(Duration::from_secs(
-                            PUBLISH_PIECE_BY_SECTOR_WAITING_DURATION_IN_SECS,
-                        ))
-                        .await;
-                    }
->>>>>>> e9e0b363
                 }
             }
 
@@ -164,15 +140,16 @@
 
                 Err("Piece publishing failed".into())
             }
-            Ok(false) => {
-                debug!(%piece_index, ?key, "Piece publishing for a sector was unsuccessful");
+            Ok(mut stream) => {
+                if stream.next().await.is_some() {
+                    trace!(%piece_index, ?key, "Piece publishing for a sector succeeded");
 
-                Err("Piece publishing was unsuccessful".into())
-            }
-            Ok(true) => {
-                trace!(%piece_index, ?key, "Piece publishing succeeded.");
+                    Ok(())
+                } else {
+                    debug!(%piece_index, ?key, "Piece publishing for a sector failed");
 
-                Ok(())
+                    Err("Piece publishing was unsuccessful".into())
+                }
             }
         }
     }
