use crate::commitments::Commitments;
use crate::object_mappings::ObjectMappings;
use crate::plot::Plot;
use crate::{crypto, Salt, Tag, SIGNING_CONTEXT};
use anyhow::{anyhow, Result};
use futures::future;
use futures::future::Either;
use jsonrpsee::types::traits::{Client, SubscriptionClient};
use jsonrpsee::types::v2::params::JsonRpcParams;
use jsonrpsee::types::Subscription;
use jsonrpsee::ws_client::{WsClient, WsClientBuilder};
use log::{debug, error, info, trace};
use ring::digest;
use schnorrkel::context::SigningContext;
use schnorrkel::{Keypair, PublicKey};
use serde::{Deserialize, Serialize};
use std::convert::TryInto;
use std::fs;
use std::path::PathBuf;
use std::sync::atomic::{AtomicU32, Ordering};
use std::sync::Arc;
use std::time::Instant;
use subspace_archiving::archiver::{ArchivedSegment, BlockArchiver, ObjectArchiver};
use subspace_archiving::pre_genesis_data;
use subspace_codec::SubspaceCodec;
use subspace_core_primitives::objects::{
    BlockObjectMapping, GlobalObject, PieceObject, PieceObjectMapping,
};
use subspace_core_primitives::{Piece, Sha256Hash};

type SlotNumber = u64;

/// Metadata necessary for farmer operation
#[derive(Debug, Deserialize)]
struct FarmerMetadata {
    /// Depth `K` after which a block enters the recorded history (a global constant, as opposed
    /// to the client-dependent transaction confirmation depth `k`).
    confirmation_depth_k: u32,
    /// The size of data in one piece (in bytes).
    record_size: u32,
    /// Recorded history is encoded and plotted in segments of this size (in bytes).
    recorded_history_segment_size: u32,
    /// This constant defines the size (in bytes) of one pre-genesis object.
    pre_genesis_object_size: u32,
    /// This constant defines the number of a pre-genesis objects that will bootstrap the
    /// history.
    pre_genesis_object_count: u32,
    /// This constant defines the seed used for deriving pre-genesis objects that will bootstrap
    /// the history.
    pre_genesis_object_seed: Vec<u8>,
}

/// Encoded block with mapping of objects that it contains
#[derive(Debug, Clone, Serialize, Deserialize)]
struct EncodedBlockWithObjectMapping {
    /// Encoded block
    block: Vec<u8>,
    /// Mapping of objects inside of the block
    object_mapping: BlockObjectMapping,
}

// There are more fields in this struct, but we only care about one
#[derive(Debug, Deserialize)]
struct NewHead {
    number: String,
}

#[derive(Debug, Serialize)]
struct Solution {
    public_key: [u8; 32],
    piece_index: u64,
    encoding: Vec<u8>,
    signature: Vec<u8>,
    tag: Tag,
}

/// Proposed proof of space consisting of solution and farmer's secret key for block signing
#[derive(Debug, Serialize)]
struct ProposedProofOfSpaceResponse {
    /// Slot number
    slot_number: SlotNumber,
    /// Solution (if present) from farmer's plot corresponding to slot number above
    solution: Option<Solution>,
    // Secret key, used for signing blocks on the client node
    secret_key: Vec<u8>,
}

/// Information about new slot that just arrived
#[derive(Debug, Deserialize)]
struct SlotInfo {
    /// Slot number
    slot_number: SlotNumber,
    /// Slot challenge
    challenge: [u8; 8],
    /// Salt
    salt: Salt,
    /// Salt for the next eon
    next_salt: Option<Salt>,
    /// Acceptable solution range
    solution_range: u64,
}

/// Start farming by using plot in specified path and connecting to WebSocket server at specified
/// address.
pub(crate) async fn farm(base_directory: PathBuf, ws_server: &str) -> Result<()> {
    info!("Connecting to RPC server");
    let client = Arc::new(WsClientBuilder::default().build(ws_server).await?);

    let identity_file = base_directory.join("identity.bin");
    let keypair = if identity_file.exists() {
        info!("Opening existing keypair");
        Keypair::from_bytes(&fs::read(identity_file)?).map_err(anyhow::Error::msg)?
    } else {
        info!("Generating new keypair");
        let keypair = Keypair::generate();
        fs::write(identity_file, keypair.to_bytes())?;
        keypair
    };
    let ctx = schnorrkel::context::signing_context(SIGNING_CONTEXT);

    // TODO: This doesn't account for the fact that node can have a completely different history to
    //  what farmer expects
    info!("Opening plot");
    let plot = Plot::open_or_create(&base_directory.clone().into()).await?;
    info!("Opening commitments");
    let commitments = Commitments::new(base_directory.join("commitments").into()).await?;
    info!("Opening object mapping");
    let object_mappings = tokio::task::spawn_blocking({
        let path = base_directory.join("object-mappings");

        move || ObjectMappings::new(&path)
    })
    .await
    .unwrap()?;

    match future::select(
        {
            let client = Arc::clone(&client);
            let plot = plot.clone();
            let commitments = commitments.clone();
            let public_key = keypair.public;

            Box::pin(async move {
                background_plotting(client, plot, commitments, object_mappings, &public_key).await
            })
        },
        Box::pin(async move {
            subscribe_to_slot_info(&client, &plot, &commitments, &keypair, &ctx).await
        }),
    )
    .await
    {
        Either::Left((result, _)) => match result {
            Ok(()) => {
                info!("Background plotting finished successfully");

                Ok(())
            }
            Err(error) => Err(anyhow!("Background plotting error: {}", error)),
        },
        Either::Right((result, _)) => result.map_err(Into::into),
    }
}

// TODO: Blocks that are coming form substrate node are fully trusted right now, which we probably
//  don't want eventually
/// Maintains plot in up to date state plotting new pieces as they are produced on the network.
async fn background_plotting(
    client: Arc<WsClient>,
    plot: Plot,
    commitments: Commitments,
    object_mappings: ObjectMappings,
    public_key: &PublicKey,
) -> Result<()> {
    let weak_plot = plot.downgrade();
    let FarmerMetadata {
        confirmation_depth_k,
        record_size,
        recorded_history_segment_size,
        pre_genesis_object_size,
        pre_genesis_object_count,
        pre_genesis_object_seed,
    } = client
        .request("subspace_getFarmerMetadata", JsonRpcParams::NoParams)
        .await?;

    // TODO: This assumes fixed size segments, which might not be the case
    let merkle_num_leaves = u64::from(recorded_history_segment_size / record_size * 2);

    let subspace_codec = SubspaceCodec::new(public_key);

    let mut archiver = if let Some(last_root_block) = plot.get_last_root_block().await? {
        // Continuing from existing initial state
        if plot.is_empty() {
            return Err(anyhow!("Plot is empty on restart, can't continue",));
        }

        drop(plot);

        let last_archived_block_number = last_root_block.last_archived_block().number;
        info!("Last archived block {}", last_archived_block_number);

        let maybe_last_archived_block = client
            .request(
<<<<<<< HEAD
                "subspace_getEncodedBlockByNumber",
                JsonRpcParams::Array(vec![serde_json::to_value(last_archived_block_number)?]),
=======
                "subspace_getBlockByNumber",
                JsonRpcParams::Array(vec![
                    serde_json::to_value(last_archived_block_number).unwrap()
                ]),
>>>>>>> 55808efe
            )
            .await?;

        match maybe_last_archived_block {
            Some(EncodedBlockWithObjectMapping {
                block,
                object_mapping,
            }) => BlockArchiver::with_initial_state(
                record_size as usize,
                recorded_history_segment_size as usize,
                last_root_block,
                &block,
                object_mapping,
            )?,
            None => {
                return Err(anyhow!(
                    "Failed to get block {} from the chain, probably need to erase existing plot",
                    last_archived_block_number
                ));
            }
        }
    } else {
        // Starting from genesis
        if !plot.is_empty() {
            // Restart before first block was archived, erase the plot
            // TODO: Erase plot
        }

        drop(plot);

        let mut object_archiver =
            ObjectArchiver::new(record_size as usize, recorded_history_segment_size as usize)?;

        // Erasure coding in archiver and piece encoding are a CPU-intensive operations
        let maybe_block_archiver_handle = tokio::task::spawn_blocking({
            let weak_plot = weak_plot.clone();
            let commitments = commitments.clone();
            let object_mappings = object_mappings.clone();
            let subspace_codec = subspace_codec.clone();

            move || -> Result<Option<BlockArchiver>, anyhow::Error> {
                let runtime_handle = tokio::runtime::Handle::current();
                info!("Plotting pre-genesis objects");

                // These archived segments are a part of the public parameters of network setup
                for index in 0..pre_genesis_object_count {
                    let archived_segments =
                        object_archiver.add_object(pre_genesis_data::from_seed(
                            &pre_genesis_object_seed,
                            index,
                            pre_genesis_object_size,
                        ));

                    for archived_segment in archived_segments {
                        let ArchivedSegment {
                            root_block,
                            mut pieces,
                            object_mapping,
                        } = archived_segment;
                        let piece_index_offset = merkle_num_leaves * root_block.segment_index();

                        let object_mapping = create_global_object_mapping(
                            piece_index_offset,
                            &pieces,
                            object_mapping,
                        );

                        // TODO: Batch encoding
                        for (position, piece) in pieces.iter_mut().enumerate() {
                            if let Err(error) =
                                subspace_codec.encode(piece_index_offset + position as u64, piece)
                            {
                                error!("Failed to encode a piece: error: {}", error);
                                continue;
                            }
                        }

                        if let Some(plot) = weak_plot.upgrade() {
                            let pieces = Arc::new(pieces);
                            // TODO: There is no internal mapping between pieces and their indexes yet
                            // TODO: Then we might want to send indexes as a separate vector
                            runtime_handle.block_on(
                                plot.write_many(Arc::clone(&pieces), piece_index_offset),
                            )?;
                            runtime_handle.block_on(
                                commitments.create_for_pieces(&pieces, piece_index_offset),
                            )?;
                            object_mappings.store(&object_mapping)?;
                            info!(
                                "Archived segment {} at object {}",
                                root_block.segment_index(),
                                index
                            );
                        } else {
                            return Ok(None);
                        }
                    }
                }

                info!("Finished plotting pre-genesis objects");

                Ok(Some(object_archiver.into_block_archiver()))
            }
        });

        match maybe_block_archiver_handle.await?? {
            Some(block_archiver) => block_archiver,
            None => {
                // Plot was dropped, time to exit already
                return Ok(());
            }
        }
    };

    let (new_block_to_archive_sender, new_block_to_archive_receiver) =
        std::sync::mpsc::sync_channel::<Arc<AtomicU32>>(0);
    // Process blocks since last fully archived block (or genesis) up to the current head minus K
    let mut blocks_to_archive_from = archiver
        .last_archived_block_number()
        .map(|n| n + 1)
        .unwrap_or_default();

    // Erasure coding in archiver and piece encoding are a CPU-intensive operations
    tokio::task::spawn_blocking({
        let client = Arc::clone(&client);
        let weak_plot = weak_plot.clone();

        #[allow(clippy::mut_range_bound)]
        move || {
            let runtime_handle = tokio::runtime::Handle::current();
            info!("Plotting new blocks in the background");

            'outer: while let Ok(blocks_to_archive_to) = new_block_to_archive_receiver.recv() {
                let blocks_to_archive_to = blocks_to_archive_to.load(Ordering::Relaxed);
                if blocks_to_archive_to >= blocks_to_archive_from {
                    debug!(
                        "Archiving blocks {}..={}",
                        blocks_to_archive_from, blocks_to_archive_to,
                    );
                }

                let mut last_root_block = None;
                for block_to_archive in blocks_to_archive_from..=blocks_to_archive_to {
                    let block_fut = client
                        .request::<'_, '_, '_, Option<EncodedBlockWithObjectMapping>>(
                            "subspace_getBlockByNumber",
                            JsonRpcParams::Array(vec![
                                serde_json::to_value(block_to_archive).unwrap()
                            ]),
                        );
                    let EncodedBlockWithObjectMapping {
                        block,
                        object_mapping,
                    } = match runtime_handle.block_on(block_fut) {
                        Ok(Some(block)) => block,
                        Ok(None) => {
                            error!(
                                "Failed to get block #{} from RPC: Block not found",
                                block_to_archive,
                            );

                            blocks_to_archive_from = block_to_archive;
                            continue 'outer;
                        }
                        Err(error) => {
                            error!(
                                "Failed to get block #{} from RPC: {}",
                                block_to_archive, error,
                            );

                            blocks_to_archive_from = block_to_archive;
                            continue 'outer;
                        }
                    };

                    for archived_segment in archiver.add_block(block, object_mapping) {
                        let ArchivedSegment {
                            root_block,
                            mut pieces,
                            object_mapping,
                        } = archived_segment;
                        let piece_index_offset = merkle_num_leaves * root_block.segment_index();

                        let object_mapping = create_global_object_mapping(
                            piece_index_offset,
                            &pieces,
                            object_mapping,
                        );

                        // TODO: Batch encoding
                        for (position, piece) in pieces.iter_mut().enumerate() {
                            if let Err(error) =
                                subspace_codec.encode(piece_index_offset + position as u64, piece)
                            {
                                error!("Failed to encode a piece: error: {}", error);
                                continue;
                            }
                        }

                        if let Some(plot) = weak_plot.upgrade() {
                            let pieces = Arc::new(pieces);
                            // TODO: There is no internal mapping between pieces and their indexes yet
                            // TODO: Then we might want to send indexes as a separate vector
                            if let Err(error) = runtime_handle
                                .block_on(plot.write_many(Arc::clone(&pieces), piece_index_offset))
                            {
                                error!("Failed to write encoded pieces: {}", error);
                            }
                            if let Err(error) = runtime_handle.block_on(
                                commitments.create_for_pieces(&pieces, piece_index_offset),
                            ) {
                                error!("Failed to create commitments for pieces: {}", error);
                            }
                            if let Err(error) = object_mappings.store(&object_mapping) {
                                error!("Failed to store object mappings for pieces: {}", error);
                            }

                            let segment_index = root_block.segment_index();
                            last_root_block.replace(root_block);

                            info!(
                                "Archived segment {} at block {}",
                                segment_index, block_to_archive
                            );
                        }
                    }
                }

                if let Some(last_root_block) = last_root_block {
                    if let Some(plot) = weak_plot.upgrade() {
                        if let Err(error) =
                            runtime_handle.block_on(plot.set_last_root_block(&last_root_block))
                        {
                            error!("Failed to store last root block: {:?}", error);
                        }
                    }
                }

                blocks_to_archive_from = blocks_to_archive_to + 1;
            }
        }
    });

    info!("Subscribing to new heads notifications");

    let mut subscription: Subscription<NewHead> = client
        .subscribe(
            "chain_subscribeNewHead",
            JsonRpcParams::NoParams,
            "chain_unsubscribeNewHead",
        )
        .await?;

    let block_to_archive = Arc::new(AtomicU32::default());
    // Listen for new blocks produced on the network
    while let Some(new_head) = subscription.next().await? {
        // Numbers are in the format `0xabcd`, so strip `0x` prefix and interpret the rest as an
        // integer in hex
        let block_number = u32::from_str_radix(&new_head.number[2..], 16).unwrap();
        debug!("Last block number: {:#?}", block_number);

        if let Some(block) = block_number.checked_sub(confirmation_depth_k) {
            // We send block that should be archived over channel that doesn't have a buffer, atomic
            // integer is used to make sure archiving process always read up to date value
            block_to_archive.store(block, Ordering::Relaxed);
            let _ = new_block_to_archive_sender.try_send(Arc::clone(&block_to_archive));
        }
    }

    Ok(())
}

fn create_global_object_mapping(
    piece_index_offset: u64,
    pieces: &[Piece],
    object_mapping: Vec<PieceObjectMapping>,
) -> Vec<(Sha256Hash, GlobalObject)> {
    pieces
        .iter()
        .enumerate()
        .zip(object_mapping.iter())
        .flat_map(move |((position, piece), object_mapping)| {
            object_mapping.objects.iter().map(move |piece_object| {
                let PieceObject::V0 { offset, size } = piece_object;
                (
                    subspace_core_primitives::crypto::sha256_hash(
                        &piece[piece_object.offset() as usize..][..piece_object.size() as usize],
                    ),
                    GlobalObject::V0 {
                        piece_index: piece_index_offset + position as u64,
                        offset: *offset,
                        size: *size,
                    },
                )
            })
        })
        .collect()
}

async fn subscribe_to_slot_info(
    client: &WsClient,
    plot: &Plot,
    commitments: &Commitments,
    keypair: &Keypair,
    ctx: &SigningContext,
) -> Result<()> {
    let public_key_hash = crypto::hash_public_key(&keypair.public);

    info!("Subscribing to slot info notifications");
    let mut subscription: Subscription<SlotInfo> = client
        .subscribe(
            "poc_subscribeSlotInfo",
            JsonRpcParams::NoParams,
            "poc_unsubscribeSlotInfo",
        )
        .await?;

    let mut salts = Salts::default();

    while let Some(slot_info) = subscription.next().await? {
        debug!("New slot: {:?}", slot_info);

        update_commitments(plot, commitments, &mut salts, &slot_info);

        let local_challenge = derive_local_challenge(&slot_info.challenge, &public_key_hash);

        let solution = match commitments
            .find_by_range(local_challenge, slot_info.solution_range, slot_info.salt)
            .await
        {
            Some((tag, piece_index)) => {
                let encoding = plot.read(piece_index).await?;
                let solution = Solution {
                    public_key: keypair.public.to_bytes(),
                    piece_index,
                    encoding: encoding.to_vec(),
                    signature: keypair.sign(ctx.bytes(&tag)).to_bytes().to_vec(),
                    tag,
                };

                debug!("Solution found");
                trace!("Solution found: {:?}", solution);

                Some(solution)
            }
            None => {
                debug!("Solution not found");
                None
            }
        };

        client
            .request(
                "poc_proposeProofOfSpace",
                JsonRpcParams::Array(vec![serde_json::to_value(&ProposedProofOfSpaceResponse {
                    slot_number: slot_info.slot_number,
                    solution,
                    secret_key: keypair.secret.to_bytes().into(),
                })?]),
            )
            .await?;
    }

    Ok(())
}

#[derive(Default)]
struct Salts {
    current: Option<Salt>,
    next: Option<Salt>,
}

/// Compare salts in `slot_info` to those known from `salts` and start update plot commitments
/// accordingly if necessary (in background)
fn update_commitments(
    plot: &Plot,
    commitments: &Commitments,
    salts: &mut Salts,
    slot_info: &SlotInfo,
) {
    // Check if current salt has changed
    if salts.current != Some(slot_info.salt) {
        salts.current.replace(slot_info.salt);

        if salts.next != Some(slot_info.salt) {
            // If previous `salts.next` is the same as current (expected behavior), need to re-commit

            tokio::spawn({
                let salt = slot_info.salt;
                let plot = plot.clone();
                let commitments = commitments.clone();

                async move {
                    let started = Instant::now();
                    info!(
                        "Salt updated to {}, recommitting in background",
                        hex::encode(salt)
                    );

                    if let Err(error) = commitments.create(salt, plot).await {
                        error!(
                            "Failed to create commitment for {}: {}",
                            hex::encode(salt),
                            error
                        );
                    } else {
                        info!(
                            "Finished recommitment for {} in {} seconds",
                            hex::encode(salt),
                            started.elapsed().as_secs_f32()
                        );
                    }
                }
            });
        }
    }

    if let Some(new_next_salt) = slot_info.next_salt {
        if salts.next != Some(new_next_salt) {
            salts.next.replace(new_next_salt);

            tokio::spawn({
                let plot = plot.clone();
                let commitments = commitments.clone();

                async move {
                    let started = Instant::now();
                    info!(
                        "Salt will update to {} soon, recommitting in background",
                        hex::encode(new_next_salt)
                    );
                    if let Err(error) = commitments.create(new_next_salt, plot).await {
                        error!(
                            "Recommitting salt in background failed for {}: {}",
                            hex::encode(new_next_salt),
                            error
                        );
                        return;
                    }
                    info!(
                        "Finished recommitment in background for {} in {} seconds",
                        hex::encode(new_next_salt),
                        started.elapsed().as_secs_f32()
                    );
                }
            });
        }
    }
}

fn derive_local_challenge(global_challenge: &[u8], farmer_id: &[u8]) -> [u8; 8] {
    digest::digest(&digest::SHA256, &{
        let mut data = Vec::with_capacity(global_challenge.len() + farmer_id.len());
        data.extend_from_slice(global_challenge);
        data.extend_from_slice(farmer_id);
        data
    })
    .as_ref()[..8]
        .try_into()
        .unwrap()
}<|MERGE_RESOLUTION|>--- conflicted
+++ resolved
@@ -202,15 +202,8 @@
 
         let maybe_last_archived_block = client
             .request(
-<<<<<<< HEAD
                 "subspace_getEncodedBlockByNumber",
                 JsonRpcParams::Array(vec![serde_json::to_value(last_archived_block_number)?]),
-=======
-                "subspace_getBlockByNumber",
-                JsonRpcParams::Array(vec![
-                    serde_json::to_value(last_archived_block_number).unwrap()
-                ]),
->>>>>>> 55808efe
             )
             .await?;
 
